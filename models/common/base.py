from operator import attrgetter
from typing import Sequence

import torch
from continual import CoModule, TensorPlaceholder
from pytorch_lightning.utilities.parsing import AttributeDict
from ride.core import Configs, RideMixin
from ride.utils.logging import getLogger
from ride.utils.utils import name
<<<<<<< HEAD

from datasets.ava import ava_loss, preprocess_ava_batch
from losses.ce import MultiCrossEntropyLoss
=======
>>>>>>> 5f14b68b

logger = getLogger("co3d")


class Co3dBase(RideMixin):
    hparams: AttributeDict
    module: CoModule

    def validate_attributes(self):
        for hparam in self.configs().names:
            attrgetter(f"hparams.{hparam}")(self)

    @staticmethod
    def configs() -> Configs:
        c = Configs()
        c.add(
            name="co3d_temporal_fill",
            type=str,
            default="zeros",
            choices=["zeros", "replicate"],
            strategy="choice",
            description="Fill mode for samples along temporal dimension. This is used at state initialisation and in `forward_steps` as padding along the temporal dimension.",
        )
        c.add(
            name="co3d_forward_mode",
            type=str,
            default="init_frame",
            choices=["clip", "frame", "init_frame"],
            strategy="choice",
            description="Whether to compute clip or frame during forward. If 'init_frame', the network is initialised with a clip and then frame forwards are applied.",
        )
        c.add(
            name="co3d_num_forward_frames",
            type=int,
            default=1,
            description="The number of frames to predict over",
        )
        c.add(
            name="co3d_forward_frame_delay",
            type=int,
            default=-1,
            strategy="choice",
            description="Number of frames forwards prior to final prediction in 'init_frame' mode. If '-1', a delay of clip_length - 1 is used",
        )
        c.add(
            name="co3d_forward_prediction_delay",
            type=int,
            default=0,
            strategy="choice",
            description="Number of steps to delay the prediction relative to the frames",
        )
        c.add(
            name="temporal_window_size",
            type=int,
            default=8,
            strategy="choice",
            description="Temporal window size for global average pool.",
        )
        c.add(
            name="enable_detection",
            type=int,
            default=0,
            strategy="choice",
            choices=[0, 1],
            description="Whether to enable detection head.",
        )
        c.add(
            name="align_detection",
            type=int,
            default=0,
            strategy="choice",
            choices=[0, 1],
            description="Whether to utilise alignment in detection head.",
        )
        return c

    def __init__(self, hparams: AttributeDict, *args, **kwargs):
        self.dim_in = 3
        self.hparams.frames_per_clip = self.hparams.temporal_window_size

    def on_init_end(self, hparams: AttributeDict, *args, **kwargs):
        # Determine the frames_per_clip to ask from dataloader
        self.hparams.frames_per_clip = self.hparams.temporal_window_size

        if "init" in self.hparams.co3d_forward_mode:
            num_init_frames = max(
                self.module.receptive_field - self.module.padding - 1,
                self.hparams.co3d_forward_frame_delay - 1,
            )
            self.hparams.frames_per_clip = (
                num_init_frames
                + self.hparams.co3d_num_forward_frames
                + self.hparams.co3d_forward_prediction_delay
            )
        elif "clip" in self.hparams.co3d_forward_mode:
            self.hparams.frames_per_clip = (
                (self.module.receptive_field - 2 * self.module.padding - 1)
                + self.hparams.co3d_num_forward_frames
                + self.hparams.co3d_forward_prediction_delay
            )

        # From ActionRecognitionDatasets
        if self.hparams.co3d_forward_mode == "frame":
            self.hparams.frames_per_clip = 1

        self.input_shape = (
            self.dim_in,
            self.hparams.frames_per_clip,
            self.hparams.image_size,
            self.hparams.image_size,
        )

        # Decide inference mode
        if "frame" in self.hparams.co3d_forward_mode:
            self.module.call_mode = "forward_steps"  # default = "forward"

        logger.info(f"Model receptive field: {self.module.receptive_field} frames")
        logger.info(f"Training loss: {name(self.loss)}")

        # If conducting profiling, ensure that the model has been warmed up
        # so that it doesn't output placeholder values
        if self.hparams.profile_model and self.hparams.enable_detection:
            # Pass in bounding boxes to RoIHead for AVA dataset.
            dummy_boxes = [torch.tensor([[11.5200, 25.0880, 176.0000, 250.6240]])]
            self.module[-1].set_boxes(dummy_boxes)

    def warm_up(self, data_shape: Sequence[int] = None):
        data_shape = data_shape or (self.hparams.batch_size, *self.module.input_shape)
        self.module.clean_state()
        prevously_training = self.module.training
        self.module.eval()
        with torch.no_grad():
            zeros = torch.zeros(data_shape, dtype=torch.float)
            for _ in range(self.module.receptive_field - self.module.padding - 1):
                self.module(zeros)
        if prevously_training:
            self.module.train()

    def forward(self, x):
        result = None

        if self.hparams.enable_detection and not self.hparams.profile_model:
            # Pass in bounding boxes to RoIHead for AVA dataset.
            self.module[-1].set_boxes(x["boxes"])
            x = x["images"]

        if "init" in self.hparams.co3d_forward_mode:
            self.module.clean_state()
            num_init_frames = max(
                self.module.receptive_field - self.module.padding - 1,
                self.hparams.co3d_forward_frame_delay - 1,
            )
            assert isinstance(self.module(x[:, :, :num_init_frames]), TensorPlaceholder)

            result = self.module(x[:, :, num_init_frames:])
        else:
            result = self.module(x)

        if self.task == "classification":
            result = result.mean(dim=-1)
        elif self.task == "detection":
            result = result.permute(0, 2, 1).reshape(-1, self.num_classes)
        else:
            raise ValueError(f"Unknown task {self.task}")

        return result<|MERGE_RESOLUTION|>--- conflicted
+++ resolved
@@ -7,12 +7,6 @@
 from ride.core import Configs, RideMixin
 from ride.utils.logging import getLogger
 from ride.utils.utils import name
-<<<<<<< HEAD
-
-from datasets.ava import ava_loss, preprocess_ava_batch
-from losses.ce import MultiCrossEntropyLoss
-=======
->>>>>>> 5f14b68b
 
 logger = getLogger("co3d")
 
